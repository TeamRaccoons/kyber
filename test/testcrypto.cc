--- conflicted
+++ resolved
@@ -62,7 +62,7 @@
 }
 
 void TestCrypto::cleanupTestCase() {
-  // Crypto::DeleteInstance();
+  Crypto::DeleteInstance();
 }
 
 void TestCrypto::TestSingletonImplementation() {
@@ -92,12 +92,8 @@
 }
 
 void TestCrypto::TestEncryptAndDecrypt() {
-<<<<<<< HEAD
- QFETCH(PublicKey *, key);
-=======
  QFETCH(PublicKey *, public_key);
  QFETCH(PrivateKey *, private_key);
->>>>>>> ac981dff
  QFETCH(QByteArray, msg);
  QFETCH(QSharedPointer<QByteArray>, ctext);
  QFETCH(QSharedPointer<QByteArray>, randomness);
